--- conflicted
+++ resolved
@@ -69,19 +69,8 @@
   volatile uint8_t cfg_num; // current active configuration (0x00 is not configured)
   uint8_t speed;
 
-<<<<<<< HEAD
-  uint8_t itf2drv[CFG_TUD_INTERFACE_MAX];   // map interface number to driver (0xff is invalid)
-  uint8_t ep2drv[CFG_TUD_ENDPPOINT_MAX][2]; // map endpoint to driver ( 0xff is invalid )
-
-  struct TU_ATTR_PACKED
-  {
-    volatile bool busy    : 1;
-    volatile bool stalled : 1;
-    volatile bool claimed : 1;
-=======
   uint8_t itf2drv[16];                      // map interface number to driver (0xff is invalid)
   uint8_t ep2drv[CFG_TUD_ENDPPOINT_MAX][2]; // map endpoint to driver ( 0xff is invalid ), can use only 4-bit each
->>>>>>> 228e185a
 
   tu_edpt_state_t ep_status[CFG_TUD_ENDPPOINT_MAX][2];
 
